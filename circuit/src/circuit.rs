//! Wormhole Circuit.
//!
//! This module defines the zero-knowledge circuit for the Wormhole protocol.
use crate::nullifier::{Nullifier, NullifierTargets};
use crate::storage_proof::{StorageProof, StorageProofTargets};
use crate::substrate_account::{ExitAccountTargets, SubstrateAccount};
use crate::unspendable_account::{UnspendableAccount, UnspendableAccountTargets};
<<<<<<< HEAD
use plonky2::field::goldilocks_field::GoldilocksField;
use plonky2::plonk::circuit_data::CircuitData;
use plonky2::{
=======
use plonky2::plonk::circuit_data::CircuitData;
use plonky2::{
    field::goldilocks_field::GoldilocksField,
>>>>>>> df3b4275
    iop::witness::PartialWitness,
    plonk::{
        circuit_builder::CircuitBuilder,
        circuit_data::{CircuitConfig, ProverCircuitData, VerifierCircuitData},
        config::PoseidonGoldilocksConfig,
    },
};

// Plonky2 setup parameters.
pub const D: usize = 2; // D=2 provides 100-bits of security
pub type C = PoseidonGoldilocksConfig;
pub type F = GoldilocksField;

pub trait CircuitFragment {
    /// The targets that the circuit operates on. These are constrained in the circuit definition
    /// and filled with [`Self::fill_targets`].
    type Targets;

    /// Builds a circuit with the operating wires being provided by `Self::Targets`.
    fn circuit(targets: &Self::Targets, builder: &mut CircuitBuilder<F, D>);

    /// Fills the targets in the partial witness with the provided inputs.
    fn fill_targets(
        &self,
        pw: &mut PartialWitness<F>,
        targets: Self::Targets,
    ) -> anyhow::Result<()>;
}

#[derive(Debug, Clone)]
pub struct CircuitTargets {
    pub nullifier: NullifierTargets,
    pub unspendable_account: UnspendableAccountTargets,
    pub storage_proof: StorageProofTargets,
    pub exit_account: ExitAccountTargets,
}

impl CircuitTargets {
    pub fn new(builder: &mut CircuitBuilder<F, D>) -> Self {
        Self {
            nullifier: NullifierTargets::new(builder),
            unspendable_account: UnspendableAccountTargets::new(builder),
            storage_proof: StorageProofTargets::new(builder),
            exit_account: ExitAccountTargets::new(builder),
        }
    }
}

pub struct WormholeCircuit {
    builder: CircuitBuilder<F, D>,
    targets: CircuitTargets,
}

impl Default for WormholeCircuit {
    fn default() -> Self {
        let config = CircuitConfig::standard_recursion_zk_config();
        Self::new(config)
    }
}

impl WormholeCircuit {
    pub fn new(config: CircuitConfig) -> Self {
        let mut builder = CircuitBuilder::<F, D>::new(config);

        // Setup targets.
        let targets = CircuitTargets::new(&mut builder);

        // Setup circuits.
        Nullifier::circuit(&targets.nullifier, &mut builder);
        UnspendableAccount::circuit(&targets.unspendable_account, &mut builder);
        StorageProof::circuit(&targets.storage_proof, &mut builder);
        SubstrateAccount::circuit(&targets.exit_account, &mut builder);

        Self { builder, targets }
    }

    pub fn targets(&self) -> CircuitTargets {
        self.targets.clone()
    }

    pub fn build_circuit(self) -> CircuitData<F, C, D> {
        self.builder.build()
    }

    pub fn build_prover(self) -> ProverCircuitData<F, C, D> {
        self.builder.build_prover()
    }

    pub fn build_verifier(self) -> VerifierCircuitData<F, C, D> {
        self.builder.build_verifier()
    }
}

pub mod tests {
    use crate::circuit::{C, D, F};
    use plonky2::iop::witness::PartialWitness;
    use plonky2::plonk::circuit_builder::CircuitBuilder;
    use plonky2::plonk::circuit_data::CircuitConfig;
    use plonky2::plonk::proof::ProofWithPublicInputs;

    /// Convenince function for initializing a test circuit environment.
    pub fn setup_test_builder_and_witness(zk: bool) -> (CircuitBuilder<F, D>, PartialWitness<F>) {
        let mut config = CircuitConfig::standard_recursion_config();
        if zk {
            config.zero_knowledge = true;
        }
        let builder = CircuitBuilder::<F, D>::new(config);
        let pw = PartialWitness::new();

        (builder, pw)
    }

    /// Convenince function for building and verifying a test function. The circuit is assumed to
    /// have been setup prior to calling this function.
    pub fn build_and_prove_test(
        builder: CircuitBuilder<F, D>,
        pw: PartialWitness<F>,
    ) -> anyhow::Result<ProofWithPublicInputs<F, C, D>> {
        let data = builder.build::<C>();
        data.prove(pw)
    }

    #[test]
    fn field_hash_codec() {
        use crate::{codec::FieldElementCodec, util::FieldHash};
        use plonky2::field::types::Field;

        let nullifier = FieldHash([
            F::from_noncanonical_u64(1),
            F::from_noncanonical_u64(2),
            F::from_noncanonical_u64(3),
            F::from_noncanonical_u64(4),
        ]);

        // Encode the account as field elements and compare.
        let field_elements = nullifier.to_field_elements();
        assert_eq!(field_elements.len(), 4);
        assert_eq!(field_elements[0], F::from_noncanonical_u64(1));
        assert_eq!(field_elements[1], F::from_noncanonical_u64(2));
        assert_eq!(field_elements[2], F::from_noncanonical_u64(3));
        assert_eq!(field_elements[3], F::from_noncanonical_u64(4));

        let field_elements_array = field_elements.try_into().unwrap();

        // Decode the field elements back into an UnspendableAccount
        let recovered_nullifier = FieldHash::from_field_elements(field_elements_array);
        assert_eq!(nullifier, recovered_nullifier);
    }
}<|MERGE_RESOLUTION|>--- conflicted
+++ resolved
@@ -5,19 +5,12 @@
 use crate::storage_proof::{StorageProof, StorageProofTargets};
 use crate::substrate_account::{ExitAccountTargets, SubstrateAccount};
 use crate::unspendable_account::{UnspendableAccount, UnspendableAccountTargets};
-<<<<<<< HEAD
-use plonky2::field::goldilocks_field::GoldilocksField;
-use plonky2::plonk::circuit_data::CircuitData;
-use plonky2::{
-=======
-use plonky2::plonk::circuit_data::CircuitData;
 use plonky2::{
     field::goldilocks_field::GoldilocksField,
->>>>>>> df3b4275
     iop::witness::PartialWitness,
     plonk::{
         circuit_builder::CircuitBuilder,
-        circuit_data::{CircuitConfig, ProverCircuitData, VerifierCircuitData},
+        circuit_data::{CircuitData, CircuitConfig, ProverCircuitData, VerifierCircuitData},
         config::PoseidonGoldilocksConfig,
     },
 };
@@ -136,30 +129,4 @@
         data.prove(pw)
     }
 
-    #[test]
-    fn field_hash_codec() {
-        use crate::{codec::FieldElementCodec, util::FieldHash};
-        use plonky2::field::types::Field;
-
-        let nullifier = FieldHash([
-            F::from_noncanonical_u64(1),
-            F::from_noncanonical_u64(2),
-            F::from_noncanonical_u64(3),
-            F::from_noncanonical_u64(4),
-        ]);
-
-        // Encode the account as field elements and compare.
-        let field_elements = nullifier.to_field_elements();
-        assert_eq!(field_elements.len(), 4);
-        assert_eq!(field_elements[0], F::from_noncanonical_u64(1));
-        assert_eq!(field_elements[1], F::from_noncanonical_u64(2));
-        assert_eq!(field_elements[2], F::from_noncanonical_u64(3));
-        assert_eq!(field_elements[3], F::from_noncanonical_u64(4));
-
-        let field_elements_array = field_elements.try_into().unwrap();
-
-        // Decode the field elements back into an UnspendableAccount
-        let recovered_nullifier = FieldHash::from_field_elements(field_elements_array);
-        assert_eq!(nullifier, recovered_nullifier);
-    }
 }